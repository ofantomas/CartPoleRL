--- conflicted
+++ resolved
@@ -1,26 +1,17 @@
-<<<<<<< HEAD
-import click
 from functools import partial
 import inspect
-from agents import ReinforceAgent, RandomAgent, CreditBaselineAgent, ValueBaselineAgent, PerfectCreditBaselineAgent,\
-    OneStepCreditWithValueAgent, QTargetAgent, QAdvantageAgent, \
-=======
+
+import click
 # Core setup and run for CCA tabular experiments
-import click
 from git import Repo
 
 from agents import ReinforceAgent, RandomAgent, \
-    CreditBaselineAgent, ValueBaselineAgent, OneStepCreditWithValueAgent, QTargetAgent, QAdvantageAgent, \
->>>>>>> 43f86a67
-    HCAStateConditionalQAgent, MultiStepCreditAgent, RandomMultWithValueAgent, CreditBaselineMixtureAgent, MICAAgent, \
-    MICAValueAgent, ValueModAgent, MICAMixtureAgent, CreditBaselineMixtureCounterfactualAgent, \
-    CreditBaselineCounterfactualAgent, MICACounterfactualAgent, MICAMixtureCounterfactualAgent, \
-    MixtureVBaselineAgent
+    CreditBaselineAgent, ValueBaselineAgent, PerfectCreditBaselineAgent
 from envs import TestEnv, SmallGridEnv, SmallGridExtraActionsEnv, SmallGridNoNoOpEnv, \
     SmallGridNotDoneEnv, ShortcutEnv, DelayedEffectEnv, AmbiguousBanditEnv, FrozenLakeEnv, CounterexampleBanditEnv, \
     CounterexampleBandit2Env
+from logger import LoggingManager, WandbLogger, LocalLogger
 from train import train
-from logger import LoggingManager, WandbLogger, LocalLogger
 
 
 def get_current_sha():
@@ -63,59 +54,9 @@
 AGENT_CONSTRUCTORS = {
     "reinforce": ignore_extra_args(ReinforceAgent),
     "value_baseline": ignore_extra_args(ValueBaselineAgent),
-    # "value_baseline_+1": lambda env_shape, alpha, gamma, possible_r, epi_length:
-    #     ValueModAgent(env_shape, alpha, gamma, value_mult=-1),
-    # "value_baseline_+2": lambda env_shape, alpha, gamma, possible_r, epi_length:
-    #     ValueModAgent(env_shape, alpha, gamma, value_mult=-2),
-    # "value_baseline_+3": lambda env_shape, alpha, gamma, possible_r, epi_length:
-    #     ValueModAgent(env_shape, alpha, gamma, value_mult=-3),
-    # "value_baseline_+5": lambda env_shape, alpha, gamma, possible_r, epi_length:
-    #     ValueModAgent(env_shape, alpha, gamma, value_mult=-5),
-    # "value_baseline_+10": lambda env_shape, alpha, gamma, possible_r, epi_length:
-    #     ValueModAgent(env_shape, alpha, gamma, value_mult=-10),
-    # "value_baseline_-2": lambda env_shape, alpha, gamma, possible_r, epi_length:
-    #     ValueModAgent(env_shape, alpha, gamma, value_mult=2),
-    # "value_baseline_0": lambda env_shape, alpha, gamma, possible_r, epi_length:
-    #     ValueModAgent(env_shape, alpha, gamma, value_mult=0),
-    # "q_target": lambda env_shape, alpha, gamma, possible_r, epi_length:
-    #     QTargetAgent(env_shape, alpha, gamma),
-    # "q_value_advantage": lambda env_shape, alpha, gamma, possible_r, epi_length:
-    #     QAdvantageAgent(env_shape, alpha, gamma),
     "credit_baseline": ignore_extra_args(CreditBaselineAgent),
     "perfect_credit_baseline": ignore_extra_args(PerfectCreditBaselineAgent),
     "perfect_mica": partial(ignore_extra_args(PerfectCreditBaselineAgent), flip_ratio=True),
-    # "credit_baseline_cf": lambda env_shape, alpha, gamma, possible_r, epi_length:
-    #     CreditBaselineCounterfactualAgent(env_shape, alpha, gamma, possible_r),
-    # "credit_baseline_mixture_50": lambda env_shape, alpha, gamma, possible_r, epi_length:
-    #     CreditBaselineMixtureAgent(env_shape, alpha, gamma, possible_r, mix_ratio=0.5),
-    # "credit_baseline_mixture_25": lambda env_shape, alpha, gamma, possible_r, epi_length:
-    #     CreditBaselineMixtureAgent(env_shape, alpha, gamma, possible_r, mix_ratio=0.25),
-    # "credit_baseline_mixture_75": lambda env_shape, alpha, gamma, possible_r, epi_length:
-    #     CreditBaselineMixtureAgent(env_shape, alpha, gamma, possible_r, mix_ratio=0.75),
-    # "credit_baseline_mixture_50_cf": lambda env_shape, alpha, gamma, possible_r, epi_length:
-    #     CreditBaselineMixtureCounterfactualAgent(env_shape, alpha, gamma, possible_r, mix_ratio=0.5),
-    # 'mixture_v': lambda env_shape, alpha, gamma, possible_r, epi_length:
-    #     MixtureVBaselineAgent(env_shape, alpha, gamma, possible_r, mix_ratio=0.5),
-    # "mica": lambda env_shape, alpha, gamma, possible_r, epi_length:
-    #     MICAAgent(env_shape, alpha, gamma, possible_r),
-    # "mica_cf": lambda env_shape, alpha, gamma, possible_r, epi_length:
-    #     MICACounterfactualAgent(env_shape, alpha, gamma, possible_r),
-    # "mica_mixture_50": lambda env_shape, alpha, gamma, possible_r, epi_length:
-    #     MICAMixtureAgent(env_shape, alpha, gamma, possible_r, mix_ratio=0.5),
-    # "mica_mixture_50_cf": lambda env_shape, alpha, gamma, possible_r, epi_length:
-    #     MICAMixtureCounterfactualAgent(env_shape, alpha, gamma, possible_r, mix_ratio=0.5),
-    # "mica_value": lambda env_shape, alpha, gamma, possible_r, epi_length:
-    #     MICAValueAgent(env_shape, alpha, gamma, possible_r),
-    # "credit_baseline_old": lambda env_shape, alpha, gamma, possible_r, epi_length:
-    #     OneStepCreditWithValueAgent(env_shape, alpha, gamma, possible_r, credit_type="baseline"),
-    # "credit_random_value": lambda env_shape, alpha, gamma, possible_r, epi_length:
-    #     RandomMultWithValueAgent(env_shape, alpha, gamma, possible_r),
-    # "mica_multistep": lambda env_shape, alpha, gamma, possible_r, epi_length:
-    #     MultiStepCreditAgent(env_shape, alpha, gamma, possible_r, epi_length, credit_type="mica"),
-    # "credit_baseline_multistep": lambda env_shape, alpha, gamma, possible_r, epi_length:
-    #     MultiStepCreditAgent(env_shape, alpha, gamma, possible_r, epi_length, credit_type="baseline"),
-    # "hca_q_states": lambda env_shape, alpha, gamma, possible_r, epi_length:
-    #     HCAStateConditionalQAgent(env_shape, alpha, gamma, epi_length),
     "random": ignore_extra_args(RandomAgent)
 }
 
@@ -137,12 +78,8 @@
 @click.option("--run_n_times", type=int, default=1)
 @click.option("--log_freq", type=int, default=1)
 @click.option("--project", type=str, default=None)
-<<<<<<< HEAD
-@click.option("--exp_name", type=str, default=None)
-=======
 @click.option("--log_folder", type=str, default=None)
 @click.option("--exp_name", type=str, default='experiment')
->>>>>>> 43f86a67
 def run(
     model_type,
     env_type,
@@ -155,12 +92,8 @@
     run_n_times,
     log_freq,
     project,
-<<<<<<< HEAD
-    exp_name
-=======
     log_folder,
     exp_name,
->>>>>>> 43f86a67
 ):
     for run_n in range(run_n_times):
         config = {
@@ -175,62 +108,13 @@
         }
         logger_manager = LoggingManager()
         if project is not None:
-<<<<<<< HEAD
-            import wandb
-            wandb.init(project=project, reinit=True, name=exp_name)
-            wandb_handle = wandb.log
-
-            setattr(wandb.config, 'model_type', model_type)
-            setattr(wandb.config, 'env_type', env_type)
-            setattr(wandb.config, 'episodes', episodes)
-            setattr(wandb.config, 'epi_length', epi_length)
-            setattr(wandb.config, 'alpha', alpha)
-            setattr(wandb.config, 'beta', beta)
-            setattr(wandb.config, 'gamma', gamma)
-            setattr(wandb.config, 'eps_per_train', eps_per_train)
-        else:
-            wandb_handle = print
-
-        if env_type not in ENV_CONSTRUCTORS:
-            raise Exception("ENV NOT IMPLEMENTED")
-=======
             logger_manager.add_logger(WandbLogger(project, exp_name))
         if log_folder is not None:
             logger_manager.add_logger(LocalLogger(log_folder, exp_name))
         logger_manager.log_config(config)
 
-        # Create an env.
-        if env_type == "test":
-            env = TestEnv()
-        elif env_type == "small_grid":
-            env = SmallGridEnv()
-        elif env_type == "small_grid_extra_actions":
-            env = SmallGridExtraActionsEnv()
-        elif env_type == "small_grid_no_no_op":
-            env = SmallGridNoNoOpEnv()
-        elif env_type == "small_grid_not_done":
-            env = SmallGridNotDoneEnv()
-        elif env_type == "shortcut_hca":
-            env = ShortcutEnv()
-        elif env_type == "delayed_hca":
-            env = DelayedEffectEnv()
-        elif env_type == "delayed_hca_noisy":
-            env = DelayedEffectEnv(3, 1)
-        elif env_type == "delayed_10step":
-            env = DelayedEffectEnv(8)
-        elif env_type == "delayed_100step":
-            env = DelayedEffectEnv(98)
-        elif env_type == "delayed_100step_noisy":
-            env = DelayedEffectEnv(98,0.1)
-        elif env_type == "ambiguous_hca":
-            env = AmbiguousBanditEnv()
-        elif env_type == "frozenlake":
-            env = FrozenLakeEnv()
-        elif env_type == "counterexample_bandit":
-            env = CounterexampleBanditEnv()
-        elif env_type == "counterexample_bandit_2":
-            env = CounterexampleBandit2Env()
->>>>>>> 43f86a67
+        if env_type not in ENV_CONSTRUCTORS:
+            raise Exception("ENV NOT IMPLEMENTED")
         else:
             env = ENV_CONSTRUCTORS[env_type]()
 
