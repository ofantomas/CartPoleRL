--- conflicted
+++ resolved
@@ -4,11 +4,7 @@
 from tqdm import tqdm
 
 
-<<<<<<< HEAD
-def train(agent, env, n_eps, ep_length, eps_per_train, log_freq: int = 100, wandb_handle=None):
-=======
 def train(agent, env, n_eps, ep_length, eps_per_train, log_freq: int = 100, logger = None):
->>>>>>> 43f86a67
     states_visited = np.zeros(env.transitions.shape, int)
     episode_train_rewards = []
     episode_validation_rewards = []
@@ -65,24 +61,10 @@
         # Logging.
         if i % log_freq == 0 or i >= n_eps / eps_per_train:
             # WandB logging
-<<<<<<< HEAD
-            wandb_handle({'training_steps': i, 'episodes': i*eps_per_train, 'train_reward': total_r_train/eps_per_train,
+            logger({'training_steps': i, 'episodes': i*eps_per_train, 'train_reward': total_r_train/eps_per_train,
                           'test_reward': total_r_inference, 'policy_gradient_mean': loss_mean,
                           'policy_gradient_var': loss_var, 'policy_entropy': entropy, 'timesteps': mean_t,
                           'mean_advantage': mean_advantage, 'total_n_frames': total_n_frames})
-=======
-            logger({'training_steps': i, 'episodes': i * eps_per_train, 'train_reward': total_r_train / eps_per_train, 'test_reward': total_r_inference, 'policy_gradient_mean': loss_mean, 'policy_gradient_var': loss_var, 'policy_entropy': entropy, 'timesteps': mean_t, 'mean_advantage': mean_advantage})
-
-        # TODO support visualization logging
-        # Log what we should log.
-        #if log_freq != 0 and i % log_freq == 0:
-        #    logging.log_trajectory("validation_traj", env.reward_grid, trajectory, i)
-        #    logging.log_values("visited", states_visited, i)
-        #    logging.log_values("ever_visited", (states_visited > 0).astype(int), i)
-        #    logging.log_q_values(
-        #        "q_val", agent.q, i, ["left", "right", "up", "down", "stay"]
-        #    )
->>>>>>> 43f86a67
 
         # Aggregate.
         episode_train_rewards.append(total_r_train/eps_per_train)
